[workspace]
members = ["uniffi-bindgen","walletkit-core", "walletkit"]
resolver = "2"

[workspace.package]
version = "0.0.12"
license = "MIT"
edition = "2021"
authors = ["World Contributors"]
readme = "./README.md"
homepage = "https://docs.world.org" # TODO: Update to specific WalletKit page
rust-version = "1.85"
repository = "https://github.com/worldcoin/walletkit"
exclude = ["tests/", "uniffi-bindgen/"]
keywords = ["ZKP", "WorldID", "World", "Identity", "Semaphore"]
categories = ["api-bindings", "cryptography::cryptocurrencies"]


[workspace.dependencies]
<<<<<<< HEAD
walletkit-core = { path = "walletkit-core" }
uniffi = { version = "0.28.1", features = ["build"] }
openssl-sys = { version = "0.9", features = ["vendored"] } # required for cross builds (kotlin)
=======
uniffi = { version = "0.29.1", features = [
    "build", "tokio"
] }
walletkit-core = { version = "0.0.12", path = "walletkit-core" }
>>>>>>> 4cf8b605

[profile.release]
opt-level = 'z' # Optimize for size.
lto = true      # Enable Link Time Optimization.
strip = true    # Automatically strip symbols from the binary.
panic = "abort"
debug = false<|MERGE_RESOLUTION|>--- conflicted
+++ resolved
@@ -17,16 +17,9 @@
 
 
 [workspace.dependencies]
-<<<<<<< HEAD
-walletkit-core = { path = "walletkit-core" }
-uniffi = { version = "0.28.1", features = ["build"] }
+walletkit-core = { version = "0.0.12", path = "walletkit-core" }
+uniffi = { version = "0.29.1", features = ["build"] }
 openssl-sys = { version = "0.9", features = ["vendored"] } # required for cross builds (kotlin)
-=======
-uniffi = { version = "0.29.1", features = [
-    "build", "tokio"
-] }
-walletkit-core = { version = "0.0.12", path = "walletkit-core" }
->>>>>>> 4cf8b605
 
 [profile.release]
 opt-level = 'z' # Optimize for size.
